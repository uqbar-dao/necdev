use std::path::{Path, PathBuf};
use std::sync::Arc;

use color_eyre::{eyre::eyre, Result};
use dirs::home_dir;
use fs_err as fs;
use tokio::sync::Mutex;
use tokio::time::{sleep, Duration};
use tracing::{debug, info, instrument};

use crate::boot_fake_node::{compile_runtime, get_runtime_binary, run_runtime};
use crate::build;
use crate::chain;
use crate::inject_message;
use crate::start_package;

use crate::kinode::process::tester::{Response as TesterResponse, FailResponse};

pub mod cleanup;
use cleanup::{cleanup, cleanup_on_signal, drain_print_runtime};
pub mod types;
use types::*;

fn get_basename(file_path: &Path) -> Option<&str> {
    file_path
        .file_name()
        .and_then(|file_name| file_name.to_str())
}

fn expand_home_path_string(path: &str) -> Option<String> {
    if path.starts_with("~/") {
        if let Some(home_path) = home_dir() {
            return Some(path.replacen("~", &home_path.to_string_lossy(), 1));
        }
    }
    None
}

fn expand_home_path(path: &PathBuf) -> Option<PathBuf> {
    path.as_os_str()
        .to_str()
        .and_then(|s| expand_home_path_string(s))
        .and_then(|s| Some(Path::new(&s).to_path_buf()))
}

#[instrument(level = "trace", skip_all)]
fn make_node_names(nodes: Vec<Node>) -> Result<Vec<String>> {
    nodes
        .iter()
        .map(|node| get_basename(&node.home)
            .and_then(|base| Some(base.to_string()))
            .and_then(|mut base| {
                if !base.ends_with(".dev") {
                    base.push_str(".dev");
                }
                Some(base)
            })
            .ok_or_else(|| {
                eyre!("run_tests:make_node_names: did not find basename for {:?}", node.home)
            })
        )
        .collect()
}

impl Config {
    fn expand_home_paths(mut self: Config) -> Config {
        self.runtime = match self.runtime {
            Runtime::FetchVersion(version) => Runtime::FetchVersion(version),
            Runtime::RepoPath(runtime_path) => {
                Runtime::RepoPath(expand_home_path(&runtime_path).unwrap_or(runtime_path))
            },
        };
        for test in self.tests.iter_mut() {
            test.test_packages = test.test_packages
                .iter()
                .map(|tp| {
                    TestPackage {
                        path: expand_home_path(&tp.path).unwrap_or_else(|| tp.path.clone()),
                        grant_capabilities: tp.grant_capabilities.clone(),
                    }
                })
                .collect();
            for node in test.nodes.iter_mut() {
                node.home = expand_home_path(&node.home).unwrap_or_else(|| node.home.clone());
            }
        }
        self
    }
}

#[instrument(level = "trace", skip_all)]
async fn wait_until_booted(
    node: &PathBuf,
    port: u16,
    max_waits: u16,
    mut recv_kill_in_wait: BroadcastRecvBool,
) -> Result<()> {
    info!("Waiting for node {:?} on port {} to be ready...", node, port);
    for _ in 0..max_waits {
        let request = inject_message::make_message(
            "vfs:distro:sys",
            Some(15),
            &serde_json::to_string(&serde_json::json!({
                "path": "/tester:sys/pkg",
                "action": "ReadDir",
            })).unwrap(),
            None,
            None,
            None,
        )?;

        match inject_message::send_request_inner(
            &format!("http://localhost:{}", port),
            request,
        ).await {
            Ok(response) => match inject_message::parse_response(response).await {
                Ok(_) => {
                    info!("Done waiting for node {:?} on port {}.", node, port);
                    return Ok(())
                },
                _ => (),
            }
            _ => (),
        }

        tokio::select! {
            _ = sleep(Duration::from_secs(1)) => {}
            _ = recv_kill_in_wait.recv() => {
                return Err(eyre!("received exit"));
            }
        };
    }
    Err(eyre!("kit run-tests: could not connect to Kinode"))
}

#[instrument(level = "trace", skip_all)]
async fn load_setups(setup_paths: &Vec<PathBuf>, port: u16) -> Result<()> {
    info!("Loading setup packages...");

    for setup_path in setup_paths {
        start_package::execute(&setup_path, &format!("http://localhost:{}", port)).await?;
    }

    info!("Done loading setup packages.");
    Ok(())
}

#[instrument(level = "trace", skip_all)]
async fn load_tests(test_packages: &Vec<TestPackage>, port: u16) -> Result<()> {
    info!("Loading tests...");

    for TestPackage { ref path, .. } in test_packages {
        let basename = get_basename(path).unwrap();
        let request = inject_message::make_message(
            "vfs:distro:sys",
            Some(15),
            &serde_json::to_string(&serde_json::json!({
                "path": format!("/tester:sys/tests/{basename}.wasm"),
                "action": "Write",
            })).unwrap(),
            None,
            None,
            path.join("pkg").join(format!("{basename}.wasm")).to_str(),
        )?;

        let response = inject_message::send_request(
            &format!("http://localhost:{}", port),
            request,
        ).await?;
        match inject_message::parse_response(response).await {
            Ok(_) => {},
            Err(e) => return Err(eyre!("Failed to load tests: {}", e)),
        }
    }

    let mut grant_caps = std::collections::HashMap::new();
    for TestPackage { ref path, ref grant_capabilities } in test_packages {
        grant_caps.insert(
            path.file_name().map(|f| f.to_str()).unwrap(),
            grant_capabilities,
        );
    }
    let grant_caps = serde_json::to_vec(&grant_caps)?;

    let request = inject_message::make_message(
        "vfs:distro:sys",
        Some(15),
        &serde_json::to_string(&serde_json::json!({
            "path": format!("/tester:sys/tests/grant_capabilities.json"),
            "action": "Write",
        })).unwrap(),
        None,
        Some(&grant_caps),
        None,
    )?;

    let response = inject_message::send_request(
        &format!("http://localhost:{}", port),
        request,
    ).await?;
    match inject_message::parse_response(response).await {
        Ok(_) => {},
        Err(e) => return Err(eyre!("Failed to load tests capabilities: {}", e)),
    }


    info!("Done loading tests.");
    Ok(())
}

#[instrument(level = "trace", skip_all)]
async fn run_tests(
    test_packages: &Vec<TestPackage>,
    mut ports: Vec<u16>,
    node_names: Vec<String>,
    test_timeout: u64,
) -> Result<()> {
    let master_port = ports.remove(0);

    // Set up non-master nodes.
    for port in ports {
        let request = inject_message::make_message(
            "tester:tester:sys",
            Some(15),
            &serde_json::to_string(&serde_json::json!({
                "Run": {
                    "input_node_names": node_names,
                    "test_names": test_packages
                        .iter()
                        .map(|tp| tp.path.to_str().unwrap())
                        .collect::<Vec<&str>>(),
                    "test_timeout": test_timeout,
                }
            })).unwrap(),
            None,
            None,
            None,
        )?;
        let response = inject_message::send_request(
            &format!("http://localhost:{}", port),
            request,
        ).await?;

        if response.status() != 200 {
            return Err(eyre!("Failed with status code: {}", response.status()))
        }
    }

    // Set up master node & start tests.
    info!("Running tests...");
    let request = inject_message::make_message(
        "tester:tester:sys",
        Some(15),
        &serde_json::to_string(&serde_json::json!({
            "Run": {
                "input_node_names": node_names,
                "test_names": test_packages
                    .iter()
                    .map(|tp| tp.path.to_str().unwrap())
                    .collect::<Vec<&str>>(),
                "test_timeout": test_timeout,
            }
        })).unwrap(),
        None,
        None,
        None,
    )?;
    let response = inject_message::send_request(
        &format!("http://localhost:{}", master_port),
        request,
    ).await?;

    match inject_message::parse_response(response).await {
        Ok(inject_message::Response { ref body, .. }) => {
            let TesterResponse::Run(result) = serde_json::from_str(body)?;
            match result {
                Ok(()) => info!("PASS"),
                Err(FailResponse { test, file, line, column }) => {
                    return Err(eyre!("FAIL: {} {}:{}:{}", test, file, line, column));
                }
            }
        },
        Err(e) => {
            return Err(eyre!("FAIL: {}", e));
        },
    };

    Ok(())
}

#[instrument(level = "trace", skip_all)]
<<<<<<< HEAD
async fn handle_test(
    detached: bool,
    runtime_path: &Path,
    test: Test,
    test_dir_path: &Path,
) -> Result<()> {
    let setup_package_paths: Vec<PathBuf> = test.setup_package_paths
        .iter()
        .cloned()
        .map(|p| test_dir_path.join(p).canonicalize().unwrap())
        .collect();
    let test_packages: Vec<TestPackage> = test.test_packages
        .iter()
        .cloned()
        .map(|tp| {
            TestPackage {
                path: test_dir_path.join(tp.path).canonicalize().unwrap(),
                grant_capabilities: tp.grant_capabilities,
            }
        })
        .collect();
    //for setup_package_path in &test.setup_package_paths {
    //    let path = test_dir_path.join(setup_package_path).canonicalize()?;
    for path in &setup_package_paths {
        build::execute(&path, false, false, false, "", None, None).await?;  // TODO
    }
    for TestPackage { ref path, .. } in &test_packages {
        let path = test_dir_path.join(path).canonicalize()?;
        build::execute(&path, false, false, false, "", None, None).await?;  // TODO
=======
async fn handle_test(detached: bool, runtime_path: &Path, test: Test) -> Result<()> {
    for setup_package_path in &test.setup_package_paths {
        build::execute(
            &setup_package_path,
            false,
            false,
            false,
            "",
            None,
            None,
            false,
        ).await?;  // TODO
    }
    for TestPackage { ref path, .. } in &test.test_packages {
        build::execute(path, false, false, false, "", None, None, false).await?;  // TODO
>>>>>>> bcf0c259
    }

    // Initialize variables for master node and nodes list
    let mut master_node_port = None;
    let mut task_handles = Vec::new();
    let node_handles = Arc::new(Mutex::new(Vec::new()));
    let node_cleanup_infos = Arc::new(Mutex::new(Vec::new()));

    // Cleanup, boot check, test loading, and running
    let (send_to_cleanup, recv_in_cleanup) = tokio::sync::mpsc::unbounded_channel();
    let (send_to_kill, _recv_kill) = tokio::sync::broadcast::channel(1);
    let recv_kill_in_cos = send_to_kill.subscribe();
    let node_cleanup_infos_for_cleanup = Arc::clone(&node_cleanup_infos);
    let node_handles_for_cleanup = Arc::clone(&node_handles);
    let send_to_kill_for_cleanup = send_to_kill.clone();
    let handle = tokio::spawn(cleanup(
        recv_in_cleanup,
        send_to_kill_for_cleanup,
        node_cleanup_infos_for_cleanup,
        Some(node_handles_for_cleanup),
        detached,
        true,
    ));
    task_handles.push(handle);
    let send_to_cleanup_for_signal = send_to_cleanup.clone();
    let handle = tokio::spawn(cleanup_on_signal(send_to_cleanup_for_signal, recv_kill_in_cos));
    task_handles.push(handle);
    let _cleanup_context = CleanupContext::new(send_to_cleanup.clone());

    // boot fakechain
    let recv_kill_in_start_chain = send_to_kill.subscribe();
    let anvil_process = chain::start_chain(
        test.fakechain_router,
        true,
        recv_kill_in_start_chain,
        false,
    ).await?;

    // Process each node
    for node in &test.nodes {
        fs::create_dir_all(&node.home)?;
        let node_home = fs::canonicalize(&node.home)?;
        for dir in &["kernel", "kv", "sqlite", "vfs"] {
            let dir = node_home.join(dir);
            if dir.exists() {
                fs::remove_dir_all(&node_home.join(dir)).unwrap();
            }
        }

        let mut args = vec![];
        if let Some(ref rpc) = node.rpc {
            args.extend_from_slice(&["--rpc".into(), rpc.clone()]);
        };
        if let Some(ref password) = node.password {
            args.extend_from_slice(&["--password".into(), password.clone()]);
        };

        // TODO: change this to be less restrictive; currently leads to weirdness
        //  like an input of `fake.os` -> `fake.os.dev`.
        //  The reason we need it for now is that non-`.dev` nodes are not currently
        //  addressable.
        //  Once they are addressable, change this to, perhaps, `!name.contains(".")
        let mut name = node.fake_node_name.clone();
        if !name.ends_with(".dev") {
            name.push_str(".dev");
        }

        args.extend_from_slice(&[
            "--fake-node-name".into(), name,
            "--fakechain-port".into(), format!("{}", test.fakechain_router),
        ]);

        let (mut runtime_process, master_fd) = run_runtime(
            &runtime_path,
            &node_home,
            node.port,
            &args[..],
            false,
            detached,
            node.runtime_verbosity.unwrap_or_else(|| 0u8),
        )?;

        let mut anvil_cleanup: Option<i32> = None;

        if master_node_port.is_none() {
            anvil_cleanup = anvil_process.as_ref().map(|ap| ap.id() as i32);
            master_node_port = Some(node.port);
        };

        let mut node_cleanup_infos = node_cleanup_infos.lock().await;
        node_cleanup_infos.push(NodeCleanupInfo {
            master_fd,
            process_id: runtime_process.id().unwrap() as i32,
            home: node_home.clone(),
            anvil_process: anvil_cleanup,
        });

        let recv_kill_in_dpr = send_to_kill.subscribe();
        tokio::spawn(drain_print_runtime(
            runtime_process.stdout.take().unwrap(),
            runtime_process.stderr.take().unwrap(),
            recv_kill_in_dpr,
        ));

        let mut node_handles = node_handles.lock().await;
        node_handles.push(runtime_process);

        let recv_kill_in_wait = send_to_kill.subscribe();
        wait_until_booted(&node.home, node.port, 10, recv_kill_in_wait).await?;
    }

    for node in &test.nodes {
        load_setups(&setup_package_paths, node.port.clone()).await?;
    }

    load_tests(&test_packages, master_node_port.unwrap().clone()).await?;

    let ports = test.nodes.iter().map(|n| n.port).collect();

    let tests_result = run_tests(
        &test.test_packages,
        ports,
        make_node_names(test.nodes)?,
        test.timeout_secs,
    ).await;

    let _ = send_to_cleanup.send(tests_result.is_err());
    for handle in task_handles {
        handle.await.unwrap();
    }

    tests_result?;
    Ok(())
}

#[instrument(level = "trace", skip_all)]
pub async fn execute(config_path: &str) -> Result<()> {
    let detached = true; // TODO: to arg?

    let config_content = fs::read_to_string(config_path)?;
    let config = toml::from_str::<Config>(&config_content)?.expand_home_paths();

    debug!("{:?}", config);

    // TODO: factor out with boot_fake_node?
    let runtime_path = match config.runtime {
        Runtime::FetchVersion(ref version) => get_runtime_binary(version, true).await?,
        Runtime::RepoPath(runtime_path) => {
            if !runtime_path.exists() {
                return Err(eyre!("RepoPath {:?} does not exist.", runtime_path));
            }
            if runtime_path.is_dir() {
                // Compile the runtime binary
                compile_runtime(
                    &runtime_path,
                    config.runtime_build_release,
                    true,
                )?;
                runtime_path.join("target")
                    .join(if config.runtime_build_release { "release" } else { "debug" })
                    .join("kinode")
            } else {
                return Err(eyre!(
                    "RepoPath {:?} must be a directory (the repo).",
                    runtime_path
                ));
            }
        },
    };

    let test_dir_path = PathBuf::from(config_path).canonicalize()?;
    let test_dir_path = test_dir_path.parent().unwrap();
    for test in config.tests {
        handle_test(detached, &runtime_path, test, &test_dir_path).await?;
    }

    Ok(())
}<|MERGE_RESOLUTION|>--- conflicted
+++ resolved
@@ -289,7 +289,6 @@
 }
 
 #[instrument(level = "trace", skip_all)]
-<<<<<<< HEAD
 async fn handle_test(
     detached: bool,
     runtime_path: &Path,
@@ -314,28 +313,11 @@
     //for setup_package_path in &test.setup_package_paths {
     //    let path = test_dir_path.join(setup_package_path).canonicalize()?;
     for path in &setup_package_paths {
-        build::execute(&path, false, false, false, "", None, None).await?;  // TODO
+        build::execute(&path, false, false, false, "", None, None, false).await?;  // TODO
     }
     for TestPackage { ref path, .. } in &test_packages {
         let path = test_dir_path.join(path).canonicalize()?;
-        build::execute(&path, false, false, false, "", None, None).await?;  // TODO
-=======
-async fn handle_test(detached: bool, runtime_path: &Path, test: Test) -> Result<()> {
-    for setup_package_path in &test.setup_package_paths {
-        build::execute(
-            &setup_package_path,
-            false,
-            false,
-            false,
-            "",
-            None,
-            None,
-            false,
-        ).await?;  // TODO
-    }
-    for TestPackage { ref path, .. } in &test.test_packages {
-        build::execute(path, false, false, false, "", None, None, false).await?;  // TODO
->>>>>>> bcf0c259
+        build::execute(&path, false, false, false, "", None, None, false).await?;  // TODO
     }
 
     // Initialize variables for master node and nodes list
