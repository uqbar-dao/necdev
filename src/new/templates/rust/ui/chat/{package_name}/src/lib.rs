--- conflicted
+++ resolved
@@ -1,19 +1,15 @@
 use std::collections::HashMap;
 use std::str::FromStr;
 
-use serde::{Deserialize, Serialize};
 use nectar_process_lib::{
     await_message, get_blob,
     http::{
-        bind_http_path, send_response, send_ws_push,
-        serve_ui, HttpServerRequest, IncomingHttpRequest, StatusCode, WsMessageType, bind_ws_path,
+        bind_http_path, bind_ws_path, send_response, send_ws_push, serve_ui, HttpServerRequest,
+        IncomingHttpRequest, StatusCode, WsMessageType,
     },
-<<<<<<< HEAD
-    println, Address, Message, Payload, ProcessId, Request, Response,
-=======
-    print_to_terminal, Address, LazyLoadBlob, Message, ProcessId, Request, Response,
->>>>>>> 02d055b7
+    println, Address, LazyLoadBlob, Message, ProcessId, Request, Response,
 };
+use serde::{Deserialize, Serialize};
 
 wit_bindgen::generate!({
     path: "wit",
@@ -163,13 +159,14 @@
                         process: ProcessId::from_str("{package_name}:{package_name}:{publisher}")?,
                     })
                     .body(body)
-                    .send_and_await_response(5) {
-                        Ok(_) => {}
-                        Err(e) => {
-                            println!("testing: send request error: {:?}", e);
-                            return Ok(());
-                        }
-                    };
+                    .send_and_await_response(5)
+                {
+                    Ok(_) => {}
+                    Err(e) => {
+                        println!("testing: send request error: {:?}", e);
+                        return Ok(());
+                    }
+                };
             }
 
             // Retreive the message archive for the counterparty, or create a new one if it doesn't exist
