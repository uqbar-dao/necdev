use sha2::{Digest, Sha256};
use std::io::{Read, Write};
use std::path::{Path, PathBuf};

use color_eyre::{eyre::eyre, Result, Section};
use fs_err as fs;
use serde_json::json;
use tracing::{info, instrument};
use walkdir::WalkDir;
use zip::write::FileOptions;

use kinode_process_lib::kernel_types::{Erc721Metadata, PackageManifestEntry};

use crate::{build::read_metadata, inject_message, KIT_LOG_PATH_DEFAULT};

#[instrument(level = "trace", skip_all)]
fn new_package(
    node: Option<&str>,
    package_name: &str,
    publisher_node: &str,
    metadata: &Erc721Metadata,
    bytes_path: &str,
) -> Result<serde_json::Value> {
    let message = json!({
        "NewPackage": {
            "package_id": {"package_name": package_name, "publisher_node": publisher_node},
            "metadata": {
                "name": metadata.name,
                "description": metadata.description,
                "image": metadata.image,
                "external_url": metadata.external_url,
                "animation_url": metadata.animation_url,
                "properties": {
                    "package_name": metadata.properties.package_name,
                    "publisher": metadata.properties.publisher,
                    "current_version": metadata.properties.current_version,
                    "mirrors": metadata.properties.mirrors,
                    "code_hashes": metadata.properties.code_hashes.clone().into_iter().collect::<Vec<(String, String)>>(),
                    "license": metadata.properties.license,
                    "screenshots": metadata.properties.screenshots,
                    "wit_version": metadata.properties.wit_version,
                    "dependencies": metadata.properties.dependencies,
                },
            },
            "mirror": true
        }
    });

    inject_message::make_message(
        "main:app_store:sys",
        Some(15),
        &message.to_string(),
        node,
        None,
        Some(bytes_path),
    )
}

#[instrument(level = "trace", skip_all)]
pub fn interact_with_package(
    request_type: &str,
    node: Option<&str>,
    package_name: &str,
    publisher_node: &str,
) -> Result<serde_json::Value> {
    let message = json!({
        request_type: {
            "package_name": package_name,
            "publisher_node": publisher_node,
        }
    });

    inject_message::make_message(
        "main:app_store:sys",
        Some(15),
        &message.to_string(),
        node,
        None,
        None,
    )
}

pub fn make_pkg_publisher(metadata: &Erc721Metadata) -> String {
    let package_name = metadata.properties.package_name.as_str();
    let publisher = metadata.properties.publisher.as_str();
    let pkg_publisher = format!("{}:{}", package_name, publisher);
    pkg_publisher
}

#[instrument(level = "trace", skip_all)]
pub fn zip_pkg(package_dir: &Path, pkg_publisher: &str) -> Result<(PathBuf, String)> {
    let pkg_dir = package_dir.join("pkg");
    let target_dir = package_dir.join("target");
    fs::create_dir_all(&target_dir)?;
    let zip_filename = target_dir.join(pkg_publisher).with_extension("zip");
    zip_directory(&pkg_dir, &zip_filename.to_str().unwrap())?;

    let mut file = fs::File::open(&zip_filename)?;
    let mut hasher = Sha256::new();
    let mut buffer = Vec::new();
    file.read_to_end(&mut buffer)?;
    hasher.update(&buffer);
    let hash_result = hasher.finalize();
    Ok((zip_filename, format!("{hash_result:x}")))
}

#[instrument(level = "trace", skip_all)]
pub fn zip_directory(directory: &Path, zip_filename: &str) -> Result<()> {
    let file = fs::File::create(zip_filename)?;
    let walkdir = WalkDir::new(directory);
    let it = walkdir.into_iter();

    let mut zip = zip::ZipWriter::new(file);

    let options = FileOptions::default()
        .compression_method(zip::CompressionMethod::Deflated)
        .unix_permissions(0o755)
        .last_modified_time(zip::DateTime::from_date_and_time(1980, 1, 1, 0, 0, 0).unwrap());

    for entry in it {
        let entry = entry?;
        let path = entry.path();
        let name = path.strip_prefix(Path::new(directory))?;

        if path.is_file() {
            zip.start_file(name.to_string_lossy(), options)?;
            let mut f = fs::File::open(path)?;
            let mut buffer = Vec::new();
            f.read_to_end(&mut buffer)?;
            zip.write_all(&*buffer)?;
        } else if name.as_os_str().len() != 0 {
            // Only if it is not the root directory
            zip.add_directory(name.to_string_lossy(), options)?;
        }
    }

    zip.finish()?;
    Ok(())
}

#[instrument(level = "trace", skip_all)]
pub async fn execute(package_dir: &Path, url: &str) -> Result<()> {
    if !package_dir.join("pkg").exists() {
        return Err(eyre!(
            "Required `pkg/` dir not found within given input dir {:?} (or cwd, if none given). Please re-run targeting a package.",
            package_dir,
        ));
    }
    let pkg_dir = package_dir.join("pkg").canonicalize()?;
    let metadata = read_metadata(package_dir)?;
    let package_name = metadata.properties.package_name.as_str();
    let publisher = metadata.properties.publisher.as_str();
    let pkg_publisher = make_pkg_publisher(&metadata);

    let manifest = fs::File::open(pkg_dir.join("manifest.json"))
        .with_suggestion(|| "Missing required manifest.json file. See discussion at https://book.kinode.org/my_first_app/chapter_1.html?highlight=manifest.json#pkgmanifestjson")?;
    let manifest: Vec<PackageManifestEntry> = serde_json::from_reader(manifest)
        .with_suggestion(|| "Failed to parse required manifest.json file. See discussion at https://book.kinode.org/my_first_app/chapter_1.html?highlight=manifest.json#pkgmanifestjson")?;
    let has_all_entries = manifest.iter().fold(true, |has_all_entries, entry| {
        let file_path = entry
            .process_wasm_path
            .strip_prefix("/")
            .unwrap_or_else(|| &entry.process_wasm_path);
        has_all_entries && pkg_dir.join(file_path).exists()
    });
    if !has_all_entries {
        return Err(eyre!("Missing a .wasm file declared by manifest.json.")
            .with_suggestion(|| "Try `kit build`ing package first, or updating manifest.json."));
    }

    info!("{}", pkg_publisher);

<<<<<<< HEAD
    let (zip_filename, hash_result) = zip_pkg(package_dir, &pkg_publisher)?;
    info!("package zip hash: {hash_result}");
=======
    // Create zip and put it in /target
    let target_dir = package_dir.join("target");
    fs::create_dir_all(&target_dir)?;
    let zip_filename = target_dir.join(&pkg_publisher).with_extension("zip");
    zip_directory(&pkg_dir, &zip_filename.to_str().unwrap())?;
>>>>>>> 7cbc217b

    // Create and send new package request
    let new_pkg_request = new_package(
        None,
        package_name,
        publisher,
        &metadata,
        zip_filename.to_str().unwrap(),
    )?;
    let response = inject_message::send_request(url, new_pkg_request).await?;
    let inject_message::Response { ref body, .. } =
        inject_message::parse_response(response)
            .await
            .map_err(|e| {
                let e_string = e.to_string();
                if e_string.contains("Failed with status code:") {
                    eyre!("{}\ncheck logs (default at {}) for full http response\n\nhint: is Kinode running at url {}?", e_string, KIT_LOG_PATH_DEFAULT, url)
                } else {
                    eyre!(e_string)
                }
            })?;
    let body = serde_json::from_str::<serde_json::Value>(body)?;
    let new_package_response = body.get("NewPackageResponse");

    if new_package_response != Some(&serde_json::Value::String("Success".to_string())) {
        return Err(eyre!(
            "Failed to add package. Got response from node: {}",
            body
        ));
    }

    // Install package
    let install_request = interact_with_package("Install", None, package_name, publisher)?;
    let response = inject_message::send_request(url, install_request).await?;
    let inject_message::Response { ref body, .. } =
        inject_message::parse_response(response).await?;
    let body = serde_json::from_str::<serde_json::Value>(body)?;
    let install_response = body.get("InstallResponse");

    if install_response == Some(&serde_json::Value::String("Success".to_string())) {
        info!(
            "Successfully installed package {} on node at {}",
            pkg_publisher, url
        );
    } else {
        return Err(eyre!(
            "Failed to start package. Got response from node: {}",
            body
        ));
    }

    Ok(())
}<|MERGE_RESOLUTION|>--- conflicted
+++ resolved
@@ -170,16 +170,8 @@
 
     info!("{}", pkg_publisher);
 
-<<<<<<< HEAD
     let (zip_filename, hash_result) = zip_pkg(package_dir, &pkg_publisher)?;
     info!("package zip hash: {hash_result}");
-=======
-    // Create zip and put it in /target
-    let target_dir = package_dir.join("target");
-    fs::create_dir_all(&target_dir)?;
-    let zip_filename = target_dir.join(&pkg_publisher).with_extension("zip");
-    zip_directory(&pkg_dir, &zip_filename.to_str().unwrap())?;
->>>>>>> 7cbc217b
 
     // Create and send new package request
     let new_pkg_request = new_package(
